--- conflicted
+++ resolved
@@ -153,7 +153,6 @@
 
     """Tests for the project class and its methods."""
 
-<<<<<<< HEAD
     def test_min_nan(self):
         """Test if the minimum rules work when data contains NaNs."""
         tempdir = tempfile.mkdtemp()
@@ -174,7 +173,7 @@
         finally:
             pr.remove_project("test_nan_min")
             shutil.rmtree(tempdir)
-=======
+
     def test_dummy_project(self):
         df = pd.DataFrame(np.random.rand(5, 3))
         schema = {"data": {"header": None}}
@@ -219,7 +218,6 @@
             for row_label in "a b c d e".split():
                 self.assertNotIn(row_label, df.index)
             self.assertFalse(np.all(df.index == range(5)))
->>>>>>> b41c96f9
 
     def test_index_column_exclude(self):
         """Test if values are excluded from index column if so specified."""
